#    This file is part of DEAP.
#
#    DEAP is free software: you can redistribute it and/or modify
#    it under the terms of the GNU Lesser General Public License as
#    published by the Free Software Foundation, either version 3 of
#    the License, or (at your option) any later version.
#
#    DEAP is distributed in the hope that it will be useful,
#    but WITHOUT ANY WARRANTY; without even the implied warranty of
#    MERCHANTABILITY or FITNESS FOR A PARTICULAR PURPOSE. See the
#    GNU Lesser General Public License for more details.
#
#    You should have received a copy of the GNU Lesser General Public
#    License along with DEAP. If not, see <http://www.gnu.org/licenses/>.

"""The :mod:`~deap.creator` is a meta-factory allowing to create classes that
will fulfill the needs of your evolutionary algorithms. In effect, new
classes can be built from any imaginable type, from :class:`list` to
:class:`set`, :class:`dict`, :class:`~deap.gp.PrimitiveTree` and more,
providing the possibility to implement genetic algorithms, genetic
programming, evolution strategies, particle swarm optimizers, and many more.
"""

import array
import copy

class_replacers = {}
"""Some classes in Python's standard library as well as third party library
may be in part incompatible with the logic used in DEAP. To palliate
this problem, the method :func:`create` uses the dictionary
`class_replacers` to identify if the base type provided is problematic, and if
so  the new class inherits from the replacement class instead of the
original base class.

`class_replacers` keys are classes to be replaced and the values are the
replacing classes.
"""

try:
    import numpy
    (numpy.ndarray, numpy.array)
except ImportError:
    # Numpy is not present, skip the definition of the replacement class.
    pass
except AttributeError:
    # Numpy is present, but there is either no ndarray or array in numpy,
    # also skip the definition of the replacement class.
    pass
else:
    class _numpy_array(numpy.ndarray):
        def __deepcopy__(self, memo):
            """Overrides the deepcopy from numpy.ndarray that does not copy
            the object's attributes. This one will deepcopy the array and its
            :attr:`__dict__` attribute.
            """
            copy_ = numpy.ndarray.copy(self)
            copy_.__dict__.update(copy.deepcopy(self.__dict__, memo))
            return copy_

        @staticmethod
        def __new__(cls, iterable):
            """Creates a new instance of a numpy.ndarray from a function call.
            Adds the possibility to instanciate from an iterable."""
            return numpy.array(list(iterable)).view(cls)
            
        def __setstate__(self, state):
            self.__dict__.update(state)

        def __reduce__(self):
            return (self.__class__, (list(self),), self.__dict__)

    class_replacers[numpy.ndarray] = _numpy_array

class _array(array.array):
    @staticmethod
    def __new__(cls, seq=()):
        return super(_array, cls).__new__(cls, cls.typecode, seq)
    
    def __deepcopy__(self, memo):
        """Overrides the deepcopy from array.array that does not copy
        the object's attributes and class type.
        """
        cls = self.__class__
        copy_ = cls.__new__(cls, self)
        memo[id(self)] = copy_
        copy_.__dict__.update(copy.deepcopy(self.__dict__, memo))
        return copy_

    def __reduce__(self):
        return (self.__class__, (list(self),), self.__dict__)
class_replacers[array.array] = _array

def create(classname, baseclass, **kargs):
    """Creates a new class named *classname* inheriting from *baseclass* in the
    :mod:`~deap.creator` module. The new class can have attributes defined by
    the subsequent keyword arguments passed to the function create. If the
    argument is a class (without the parenthesis), the __init__ function is
    called in the initialization of an instance of the new object and the
    returned instance is added as an attribute of the class' instance.
    Otherwise, if the argument is not a class, (for example an :class:`int`),
    it is added as a "static" attribute of the class.
    
    :param classname: The name of the class to create.
    :param baseclass: A base class from which to inherit.
    :param attribute: One or more attributes to add on instanciation of this
                      class, optional.
    
    The following is used to create a class :class:`Foo` inheriting from the
    standard :class:`list` and having an attribute :attr:`bar` being an empty
    dictionary and a static attribute :attr:`spam` initialized to 1. ::
    
        create("Foo", list, bar=dict, spam=1)
        
    This above line is exactly the same as defining in the :mod:`creator`
    module something like the following. ::
    
        class Foo(list):
            spam = 1
            
            def __init__(self):
                self.bar = dict()

    The :ref:`creating-types` tutorial gives more examples of the creator
    usage.
    """
    dict_inst = {}
    dict_cls = {}
    for obj_name, obj in kargs.iteritems():
        if isinstance(obj, type):
            dict_inst[obj_name] = obj
        else:
            dict_cls[obj_name] = obj

    # Check if the base class has to be replaced
    if baseclass in class_replacers:
        baseclass = class_replacers[baseclass]

    # A DeprecationWarning is raised when the object inherits from the 
    # class "object" which leave the option of passing arguments, but
    # raise a warning stating that it will eventually stop permitting
    # this option. Usually this happens when the base class does not
    # override the __init__ method from object.
    def initType(self, *args, **kargs):
        """Replace the __init__ function of the new type, in order to
        add attributes that were defined with **kargs to the instance.
        """
        for obj_name, obj in dict_inst.iteritems():
            setattr(self, obj_name, obj())
        if baseclass.__init__ is not object.__init__:
            baseclass.__init__(self, *args, **kargs)

<<<<<<< HEAD
    objtype = type(str(name), (base,), dict_cls)
=======
    objtype = type(str(classname), (baseclass,), dict_cls)
>>>>>>> b611ed82
    objtype.__init__ = initType
    globals()[classname] = objtype<|MERGE_RESOLUTION|>--- conflicted
+++ resolved
@@ -90,8 +90,8 @@
         return (self.__class__, (list(self),), self.__dict__)
 class_replacers[array.array] = _array
 
-def create(classname, baseclass, **kargs):
-    """Creates a new class named *classname* inheriting from *baseclass* in the
+def create(name, base, **kargs):
+    """Creates a new class named *name* inheriting from *base* in the
     :mod:`~deap.creator` module. The new class can have attributes defined by
     the subsequent keyword arguments passed to the function create. If the
     argument is a class (without the parenthesis), the __init__ function is
@@ -100,8 +100,8 @@
     Otherwise, if the argument is not a class, (for example an :class:`int`),
     it is added as a "static" attribute of the class.
     
-    :param classname: The name of the class to create.
-    :param baseclass: A base class from which to inherit.
+    :param name: The name of the class to create.
+    :param base: A base class from which to inherit.
     :param attribute: One or more attributes to add on instanciation of this
                       class, optional.
     
@@ -132,8 +132,8 @@
             dict_cls[obj_name] = obj
 
     # Check if the base class has to be replaced
-    if baseclass in class_replacers:
-        baseclass = class_replacers[baseclass]
+    if base in class_replacers:
+        base = class_replacers[base]
 
     # A DeprecationWarning is raised when the object inherits from the 
     # class "object" which leave the option of passing arguments, but
@@ -146,13 +146,9 @@
         """
         for obj_name, obj in dict_inst.iteritems():
             setattr(self, obj_name, obj())
-        if baseclass.__init__ is not object.__init__:
-            baseclass.__init__(self, *args, **kargs)
+        if base.__init__ is not object.__init__:
+            base.__init__(self, *args, **kargs)
 
-<<<<<<< HEAD
     objtype = type(str(name), (base,), dict_cls)
-=======
-    objtype = type(str(classname), (baseclass,), dict_cls)
->>>>>>> b611ed82
     objtype.__init__ = initType
-    globals()[classname] = objtype+    globals()[name] = objtype