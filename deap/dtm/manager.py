--- conflicted
+++ resolved
@@ -215,7 +215,6 @@
             tInfo = self.tStats.get(task.target[0], StatsContainer(rAvg=1., rStdDev=1., rSquareSum=0., spawnSubtasks=False, execCount=0))
 
         self.tStatsLock.release()
-        
 
         return self._execTimeRemaining(tInfo.rAvg, tInfo.rStdDev, timeDone) * len(task.target)
 
@@ -505,22 +504,7 @@
                 return self.lastRetValue[1][0]
             else:
                 raise self.lastRetValue[1]
-    
-    def _logTaskStatChange(self):
-        # Assume that we own the tasksStatsLock before calling        
-                
-        self.traceLock.acquire()
-        statsLog = etree.SubElement(self.traceStats, "timeInfo", {"time" : repr(time.time())})
-        for taskTarget, taskInfo in self.tasksStats.items():
-            try:
-                etree.SubElement(statsLog, "target", {"name" : str(taskTarget.__name__), "execCount" : repr(taskInfo.execCount),
-                                                    "avgExecTime" : repr(taskInfo.rAvg), "stdDevExecTime" : repr(taskInfo.rStdDev)})
-            except AttributeError:
-                etree.SubElement(statsLog, "target", {"name" : taskTarget, "execCount" : repr(taskInfo.execCount),
-                                            "avgExecTime" : repr(taskInfo.rAvg), "stdDevExecTime" : repr(taskInfo.rStdDev)})
-
-        self.traceLock.release()
-        
+
 
     def _logTaskStatChange(self):
         # Assume that we own the tasksStatsLock before calling
@@ -561,18 +545,11 @@
             self.tasksStats[taskKey].rSquareSum = oldSum2 + timeExec * timeExec
             self.tasksStats[taskKey].rStdDev = abs(self.tasksStats[taskKey].rSquareSum / (oldExecCount + 1) - self.tasksStats[taskKey].rAvg ** 2) ** 0.5
             self.tasksStats[taskKey].execCount = oldExecCount + 1
-<<<<<<< HEAD
-        
+            self.tasksStats[taskKey].spawnSubtasks = True if oldSpawSubtasks or spawnedTasks else False
+
         if self.traceMode:
             self._logTaskStatChange()
-            
-=======
-            self.tasksStats[taskKey].spawnSubtasks = True if oldSpawSubtasks or spawnedTasks else False
-
-        if self.traceMode:
-            self._logTaskStatChange()
-
->>>>>>> 7befe96a
+
         self.tasksStatsLock.release()
 
     def _getChunkSize(self, taskTarget):
@@ -674,17 +651,10 @@
 
             if not key in self.tasksStats or val.execCount > self.tasksStats[key].execCount:
                 self.tasksStats[key] = val
-<<<<<<< HEAD
-        
+
         if self.traceMode:
             self._logTaskStatChange()
-            
-=======
-
-        if self.traceMode:
-            self._logTaskStatChange()
-
->>>>>>> 7befe96a
+
         self.tasksStatsLock.release()
 
 
@@ -1404,7 +1374,7 @@
 
     def repeat(self, function, n, *args, **kwargs):
         """
-        Repeat the function *function* *n* times, with given args and keyword args.
+        Repeat the function *function* *n* times, with given args and keyworded args.
         Return a list containing the results.
         """
         cThread = threading.currentThread()
