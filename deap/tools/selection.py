--- conflicted
+++ resolved
@@ -1,13 +1,8 @@
 from __future__ import division
-<<<<<<< HEAD
-import random
-import numpy as np
-=======
-import numpy
->>>>>>> 1d475636
-
 from functools import partial
 from operator import attrgetter
+
+import numpy
 
 ######################################
 # Selections                         #
@@ -90,15 +85,8 @@
        The roulette selection by definition cannot be used for minimization
        or when the fitness can be smaller or equal to 0.
     """
-<<<<<<< HEAD
-
     s_inds = sorted(individuals, key=attrgetter(fit_attr), reverse=True)
     sum_fits = sum(getattr(ind, fit_attr).values[0] for ind in individuals)
-=======
-    s_inds = sorted(individuals, key=attrgetter("fitness"), reverse=True)
-    sum_fits = sum(ind.fitness.values[0] for ind in individuals)
-
->>>>>>> 1d475636
     chosen = []
     for i in xrange(k):
         u = numpy.random.random() * sum_fits
@@ -331,9 +319,5 @@
 
 
 __all__ = ['selRandom', 'selBest', 'selWorst', 'selRoulette',
-<<<<<<< HEAD
            'selTournament', 'selDoubleTournament', 'selStochasticUniversalSampling',
            'selLexicase', 'selEpsilonLexicase', 'selAutomaticEpsilonLexicase']
-=======
-           'selTournament', 'selDoubleTournament', 'selStochasticUniversalSampling']
->>>>>>> 1d475636
